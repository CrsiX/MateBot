import telegram
from state import get_or_create_user, create_transaction, user_list_to_string
from args import parse_args, ARG_AMOUNT, ARG_REST

communisms = {}


class Communism:
<<<<<<< HEAD
	def __init__(self, creator, amount, reason):
		self.creator = creator
		self.amount = amount
		self.reason = reason
		self.members = [creator]
		self.message = None
		self.externs = 0

		prefix = "communism " + str(creator['id'])
		self.message_markup = telegram.InlineKeyboardMarkup([
			[
				telegram.InlineKeyboardButton("JOIN/LEAVE", callback_data=prefix + " join/leave"),
			],
			[
				telegram.InlineKeyboardButton("EXTERN -", callback_data=prefix + " extern-"),
				telegram.InlineKeyboardButton("EXTERN +", callback_data=prefix + " extern+"),
			],
			[
				telegram.InlineKeyboardButton("OK", callback_data=prefix + " ok"),
				telegram.InlineKeyboardButton("CANCEL", callback_data=prefix + " cancel"),
			],
		])

	def amountEuro(self):
		return self.amount / float(100)

	def updateText(self):
		self.message.edit_text(str(self), reply_markup=self.message_markup)

	def __str__(self):
		return "Communism by {}\nAmount: {:.2f}€\nReason: {}\nExterns: {}\nCommunists: {}\n" \
			.format(self.creator['name'], self.amountEuro(), self.reason, self.externs, userListToString(self.members))

def communism(bot, update):
	amount, reason = parseArgs(update.message,
		[ARG_AMOUNT, ARG_REST],
		[None, ""],
		"\nUsage: /communism <amount> [reason ...]"
	)

	sender = getOrCreateUser(update.message.from_user)
	id = str(sender['id'])

	if id in communisms:
		update.message.reply_text("You already have a communism in progress")
		return

	communism = Communism(sender, amount, reason)
	communism.message = update.message.reply_text(str(communism), reply_markup=communism.message_markup)
	communisms[id] = communism

def communismQuery(bot, update):
	sender = getOrCreateUser(update.callback_query.from_user)
	split = update.callback_query.data.split(" ")

	if len(split) != 3:
		print(split)
		raise Exception("invalid callback query")
	elif split[1] not in communisms:
		print(split)
		raise Exception("invalid ID")

	communism = communisms[split[1]]
	members = communism.members
	isAdmin = sender == communism.creator

	if split[2] == "join/leave":
		if sender in members:
			members.remove(sender)
		else:
			members.append(sender)

		if len(members) == 0:
			del communisms[split[1]]
			communism.message.edit_text("Everyone left, the communism died")
		else:
			communism.updateText()
	elif isAdmin and split[2] == "ok":
		count = len(members) + communism.externs
		amount = communism.amount // count

		# if the amount can't be split equally eveyone pays 1 cent more
		if communism.amount % count != 0:
			amount = amount + 1

		reason = "communism by " + communism.creator['name']
		for member in members:
			createTransaction(member, -amount, reason)

		payout = communism.amount - communism.externs * amount
		createTransaction(communism.creator, payout, reason)
		del communisms[split[1]]

		creator = communism.creator['name']
		amountf = amount / float(100)
		text = "Communism by {}\n{} paid {:.2f}\n{} received {}\n{:.2f} has to be collected from {} externs\nDescription: {}" \
			.format(creator, userListToString(communism.members), amountf,
			creator, payout / float(100), amountf, communism.externs, communism.reason)
		communism.message.edit_text(text)

	elif isAdmin and split[2] == "cancel":
		del communisms[split[1]]
		communism.message.edit_text("Communism canceled")

	elif isAdmin and split[2] == "extern-":
		if communism.externs > 0:
			communism.externs -= 1
			communism.updateText()
		else:
			update.message.reply_text("Cannot reduce externs below zero")

	elif isAdmin and split[2] == "extern+":
		communism.externs += 1
		communism.updateText()
=======
    def __init__(self, creator, amount, reason):
        self.creator = creator
        self.amount = amount
        self.reason = reason
        self.members = [creator]
        self.message = None
        self.externs = 0

        prefix = "communism " + str(creator['id'])
        self.message_markup = telegram.InlineKeyboardMarkup([
            [
                telegram.InlineKeyboardButton("JOIN/LEAVE", callback_data=prefix + " join/leave"),
            ],
            [
                telegram.InlineKeyboardButton("EXTERN -", callback_data=prefix + " extern-"),
                telegram.InlineKeyboardButton("EXTERN +", callback_data=prefix + " extern+"),
            ],
            [
                telegram.InlineKeyboardButton("OK", callback_data=prefix + " ok"),
                telegram.InlineKeyboardButton("CANCEL", callback_data=prefix + " cancel"),
            ],
        ])

    def amount_euro(self):
        return self.amount / float(100)

    def update_text(self):
        self.message.edit_text(str(self), reply_markup=self.message_markup)

    def __str__(self):
        return "Communism by {}\nAmount: {}€\nReason: {}\nExterns: {}\nCommunists: {}\n" \
            .format(self.creator['name'], self.amount_euro(), self.reason, self.externs,
                    user_list_to_string(self.members))


def communism(_, update):
    amount, reason = parse_args(update.message,
                                [ARG_AMOUNT, ARG_REST],
                                [None, ""],
                                "\nUsage: /communism <amount> [reason ...]")

    sender = get_or_create_user(update.message.from_user)
    sender_id = str(sender['id'])

    if sender_id in communisms:
        update.message.reply_text("You already have a communism in progress")
        return

    user_communism = Communism(sender, amount, reason)
    user_communism.message = update.message.reply_text(str(user_communism), reply_markup=user_communism.message_markup)
    communisms[sender_id] = user_communism


def communism_query(_, update):
    sender = get_or_create_user(update.callback_query.from_user)
    split = update.callback_query.data.split(" ")

    if len(split) != 3:
        print(split)
        raise Exception("invalid callback query")
    elif split[1] not in communisms:
        print(split)
        raise Exception("invalid ID")

    selected_communism = communisms[split[1]]
    members = selected_communism.members
    is_admin = sender == selected_communism.creator

    if split[2] == "join/leave":
        if sender in members:
            members.remove(sender)
        else:
            members.append(sender)

        if len(members) == 0:
            del communisms[split[1]]
            selected_communism.message.edit_text("Everyone left, the communism died")
        else:
            selected_communism.update_text()
    elif is_admin and split[2] == "ok":
        count = len(members) + selected_communism.externs
        amount = selected_communism.amount // count

        # if the amount can't be split equally everyone pays 1 cent more
        if selected_communism.amount % count != 0:
            amount = amount + 1

        reason = "communism by " + selected_communism.creator['name']
        for member in members:
            create_transaction(member, -amount, reason)

        payout = selected_communism.amount - selected_communism.externs * amount
        create_transaction(selected_communism.creator, payout, reason)
        del communisms[split[1]]

        creator = selected_communism.creator['name']
        amountf = amount / float(100)
        text = "Communism by {}\n{} paid {}\n{} received {}\n{} has to be collected from {} externs\nDescription: {}" \
            .format(creator, user_list_to_string(selected_communism.members), amountf,
                    creator, payout / float(100), amountf, selected_communism.externs, selected_communism.reason)
        selected_communism.message.edit_text(text)

    elif is_admin and split[2] == "cancel":
        del communisms[split[1]]
        selected_communism.message.edit_text("Communism canceled")

    elif is_admin and split[2] == "extern-":
        if selected_communism.externs > 0:
            selected_communism.externs -= 1
            selected_communism.update_text()
        else:
            update.message.reply_text("Cannot reduce externs below zero")

    elif is_admin and split[2] == "extern+":
        selected_communism.externs += 1
        selected_communism.update_text()
>>>>>>> 15899435
<|MERGE_RESOLUTION|>--- conflicted
+++ resolved
@@ -6,122 +6,6 @@
 
 
 class Communism:
-<<<<<<< HEAD
-	def __init__(self, creator, amount, reason):
-		self.creator = creator
-		self.amount = amount
-		self.reason = reason
-		self.members = [creator]
-		self.message = None
-		self.externs = 0
-
-		prefix = "communism " + str(creator['id'])
-		self.message_markup = telegram.InlineKeyboardMarkup([
-			[
-				telegram.InlineKeyboardButton("JOIN/LEAVE", callback_data=prefix + " join/leave"),
-			],
-			[
-				telegram.InlineKeyboardButton("EXTERN -", callback_data=prefix + " extern-"),
-				telegram.InlineKeyboardButton("EXTERN +", callback_data=prefix + " extern+"),
-			],
-			[
-				telegram.InlineKeyboardButton("OK", callback_data=prefix + " ok"),
-				telegram.InlineKeyboardButton("CANCEL", callback_data=prefix + " cancel"),
-			],
-		])
-
-	def amountEuro(self):
-		return self.amount / float(100)
-
-	def updateText(self):
-		self.message.edit_text(str(self), reply_markup=self.message_markup)
-
-	def __str__(self):
-		return "Communism by {}\nAmount: {:.2f}€\nReason: {}\nExterns: {}\nCommunists: {}\n" \
-			.format(self.creator['name'], self.amountEuro(), self.reason, self.externs, userListToString(self.members))
-
-def communism(bot, update):
-	amount, reason = parseArgs(update.message,
-		[ARG_AMOUNT, ARG_REST],
-		[None, ""],
-		"\nUsage: /communism <amount> [reason ...]"
-	)
-
-	sender = getOrCreateUser(update.message.from_user)
-	id = str(sender['id'])
-
-	if id in communisms:
-		update.message.reply_text("You already have a communism in progress")
-		return
-
-	communism = Communism(sender, amount, reason)
-	communism.message = update.message.reply_text(str(communism), reply_markup=communism.message_markup)
-	communisms[id] = communism
-
-def communismQuery(bot, update):
-	sender = getOrCreateUser(update.callback_query.from_user)
-	split = update.callback_query.data.split(" ")
-
-	if len(split) != 3:
-		print(split)
-		raise Exception("invalid callback query")
-	elif split[1] not in communisms:
-		print(split)
-		raise Exception("invalid ID")
-
-	communism = communisms[split[1]]
-	members = communism.members
-	isAdmin = sender == communism.creator
-
-	if split[2] == "join/leave":
-		if sender in members:
-			members.remove(sender)
-		else:
-			members.append(sender)
-
-		if len(members) == 0:
-			del communisms[split[1]]
-			communism.message.edit_text("Everyone left, the communism died")
-		else:
-			communism.updateText()
-	elif isAdmin and split[2] == "ok":
-		count = len(members) + communism.externs
-		amount = communism.amount // count
-
-		# if the amount can't be split equally eveyone pays 1 cent more
-		if communism.amount % count != 0:
-			amount = amount + 1
-
-		reason = "communism by " + communism.creator['name']
-		for member in members:
-			createTransaction(member, -amount, reason)
-
-		payout = communism.amount - communism.externs * amount
-		createTransaction(communism.creator, payout, reason)
-		del communisms[split[1]]
-
-		creator = communism.creator['name']
-		amountf = amount / float(100)
-		text = "Communism by {}\n{} paid {:.2f}\n{} received {}\n{:.2f} has to be collected from {} externs\nDescription: {}" \
-			.format(creator, userListToString(communism.members), amountf,
-			creator, payout / float(100), amountf, communism.externs, communism.reason)
-		communism.message.edit_text(text)
-
-	elif isAdmin and split[2] == "cancel":
-		del communisms[split[1]]
-		communism.message.edit_text("Communism canceled")
-
-	elif isAdmin and split[2] == "extern-":
-		if communism.externs > 0:
-			communism.externs -= 1
-			communism.updateText()
-		else:
-			update.message.reply_text("Cannot reduce externs below zero")
-
-	elif isAdmin and split[2] == "extern+":
-		communism.externs += 1
-		communism.updateText()
-=======
     def __init__(self, creator, amount, reason):
         self.creator = creator
         self.amount = amount
@@ -152,7 +36,7 @@
         self.message.edit_text(str(self), reply_markup=self.message_markup)
 
     def __str__(self):
-        return "Communism by {}\nAmount: {}€\nReason: {}\nExterns: {}\nCommunists: {}\n" \
+        return "Communism by {}\nAmount: {:.2f}€\nReason: {}\nExterns: {}\nCommunists: {}\n" \
             .format(self.creator['name'], self.amount_euro(), self.reason, self.externs,
                     user_list_to_string(self.members))
 
@@ -219,7 +103,7 @@
 
         creator = selected_communism.creator['name']
         amountf = amount / float(100)
-        text = "Communism by {}\n{} paid {}\n{} received {}\n{} has to be collected from {} externs\nDescription: {}" \
+        text = "Communism by {}\n{} paid {:.2f}\n{} received {:.2f}\n{:.2f} has to be collected from {} externs\nDescription: {}" \
             .format(creator, user_list_to_string(selected_communism.members), amountf,
                     creator, payout / float(100), amountf, selected_communism.externs, selected_communism.reason)
         selected_communism.message.edit_text(text)
@@ -237,5 +121,4 @@
 
     elif is_admin and split[2] == "extern+":
         selected_communism.externs += 1
-        selected_communism.update_text()
->>>>>>> 15899435
+        selected_communism.update_text()